"""FastAPI application exposing the QuizQuiz Hackerton endpoints."""
from __future__ import annotations

<<<<<<< HEAD
import json
from typing import AsyncGenerator
from uuid import UUID
=======
from pathlib import Path
import os
>>>>>>> ad5a0984

from fastapi import Depends, FastAPI, HTTPException
from fastapi.responses import StreamingResponse

from .models import (
    LearnPrepareJobStatusResponse,
    LearnPrepareRequest,
    LearnPrepareResponse,
    ReviewDueResponse,
    ReviewGradeRequest,
    ReviewGradeResponse,
)
from .services import LearningService, ReviewService
from .storage import LocalNoteRepository, SqliteStudyRepository
from .services import BiasConfig, InMemoryRepository, LearningService, ReviewService

app = FastAPI(title="QuizQuiz Hackerton", version="0.1.0")


def get_learning_service() -> LearningService:
    return LearningService(app.state.note_repository, app.state.study_repository)

<<<<<<< HEAD
def get_learning_service() -> LearningService:
    return app.state.learning_service
=======
>>>>>>> ad5a0984

def get_review_service() -> ReviewService:
    return ReviewService(
        app.state.study_repository,
        app.state.study_repository,
        app.state.study_repository,
    )

<<<<<<< HEAD
def get_review_service() -> ReviewService:
    return app.state.review_service
=======
def get_review_service(repository: InMemoryRepository = Depends(get_repository)) -> ReviewService:
    return ReviewService(repository, bias_config=app.state.bias_config)
>>>>>>> ad5a0984


@app.on_event("startup")
def startup() -> None:
<<<<<<< HEAD
    repository = InMemoryRepository()
    app.state.repository = repository
    app.state.learning_service = LearningService(repository)
    app.state.review_service = ReviewService(repository)
=======
    data_dir = Path("data")
    data_dir.mkdir(parents=True, exist_ok=True)
    notes_dir = data_dir / "notes"
    db_path = data_dir / "study.sqlite3"
    app.state.note_repository = LocalNoteRepository(notes_dir)
    app.state.study_repository = SqliteStudyRepository(db_path)


@app.on_event("shutdown")
def shutdown() -> None:
    if hasattr(app.state, "study_repository"):
        app.state.study_repository.close()
    app.state.repository = InMemoryRepository()
    position_bias_threshold = float(os.getenv("QUIZQUIZ_POSITION_BIAS_THRESHOLD", "0.35"))
    option_reuse_threshold = float(os.getenv("QUIZQUIZ_OPTION_REUSE_THRESHOLD", "0.65"))
    app.state.bias_config = BiasConfig(
        position_bias_threshold=position_bias_threshold,
        option_reuse_threshold=option_reuse_threshold,
    )
>>>>>>> ad5a0984


@app.post("/v1/learn/prepare", response_model=LearnPrepareResponse)
async def learn_prepare(
    request: LearnPrepareRequest, service: LearningService = Depends(get_learning_service)
) -> LearnPrepareResponse:
    try:
        return await service.enqueue_prepare(request)
    except ValueError as exc:  # validation from service level
        raise HTTPException(status_code=400, detail=str(exc)) from exc


@app.get("/v1/learn/jobs/{job_id}", response_model=LearnPrepareJobStatusResponse)
async def learn_prepare_status(
    job_id: UUID, service: LearningService = Depends(get_learning_service)
) -> LearnPrepareJobStatusResponse:
    try:
        return await service.get_job_status(job_id)
    except ValueError as exc:
        raise HTTPException(status_code=404, detail=str(exc)) from exc


@app.get("/v1/learn/jobs/{job_id}/events")
async def learn_prepare_events(job_id: UUID, service: LearningService = Depends(get_learning_service)) -> StreamingResponse:
    try:
        await service.get_job_status(job_id)
    except ValueError as exc:
        raise HTTPException(status_code=404, detail=str(exc)) from exc

    async def event_stream() -> AsyncGenerator[str, None]:
        async for event in service.iter_job_events(job_id):
            payload = json.dumps(event.payload)
            yield f"event: {event.type}\ndata: {payload}\n\n"

    return StreamingResponse(event_stream(), media_type="text/event-stream")


@app.get("/v1/review/due", response_model=ReviewDueResponse)
def review_due(user_id: str, service: ReviewService = Depends(get_review_service)) -> ReviewDueResponse:
    return service.get_due(user_id=user_id)


@app.post("/v1/review/grade", response_model=ReviewGradeResponse)
def review_grade(
    request: ReviewGradeRequest, service: ReviewService = Depends(get_review_service)
) -> ReviewGradeResponse:
    try:
        return service.grade(request)
    except ValueError as exc:
        raise HTTPException(status_code=400, detail=str(exc)) from exc


__all__ = ["app"]<|MERGE_RESOLUTION|>--- conflicted
+++ resolved
@@ -1,14 +1,11 @@
 """FastAPI application exposing the QuizQuiz Hackerton endpoints."""
 from __future__ import annotations
 
-<<<<<<< HEAD
 import json
 from typing import AsyncGenerator
 from uuid import UUID
-=======
 from pathlib import Path
 import os
->>>>>>> ad5a0984
 
 from fastapi import Depends, FastAPI, HTTPException
 from fastapi.responses import StreamingResponse
@@ -31,11 +28,8 @@
 def get_learning_service() -> LearningService:
     return LearningService(app.state.note_repository, app.state.study_repository)
 
-<<<<<<< HEAD
 def get_learning_service() -> LearningService:
     return app.state.learning_service
-=======
->>>>>>> ad5a0984
 
 def get_review_service() -> ReviewService:
     return ReviewService(
@@ -44,23 +38,18 @@
         app.state.study_repository,
     )
 
-<<<<<<< HEAD
 def get_review_service() -> ReviewService:
     return app.state.review_service
-=======
 def get_review_service(repository: InMemoryRepository = Depends(get_repository)) -> ReviewService:
     return ReviewService(repository, bias_config=app.state.bias_config)
->>>>>>> ad5a0984
 
 
 @app.on_event("startup")
 def startup() -> None:
-<<<<<<< HEAD
     repository = InMemoryRepository()
     app.state.repository = repository
     app.state.learning_service = LearningService(repository)
     app.state.review_service = ReviewService(repository)
-=======
     data_dir = Path("data")
     data_dir.mkdir(parents=True, exist_ok=True)
     notes_dir = data_dir / "notes"
@@ -80,7 +69,6 @@
         position_bias_threshold=position_bias_threshold,
         option_reuse_threshold=option_reuse_threshold,
     )
->>>>>>> ad5a0984
 
 
 @app.post("/v1/learn/prepare", response_model=LearnPrepareResponse)
