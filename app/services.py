"""Core services implementing the learning and review workflows."""
from __future__ import annotations

<<<<<<< HEAD
import itertools
=======
import math
>>>>>>> 968e9ffb
import random
import re
from collections import deque
from dataclasses import dataclass, field
from datetime import datetime, timedelta
<<<<<<< HEAD
from typing import Deque, Dict, Iterable, Iterator, List, MutableMapping, Optional, Sequence, Tuple
=======
from itertools import cycle
from typing import Deque, Dict, Iterable, List, MutableMapping, Optional, Tuple
>>>>>>> 968e9ffb
from uuid import UUID, uuid4

from .metrics import METRICS
from .models import (
    LearnPrepareRequest,
    LearnPrepareResponse,
    QuizCard,
    QuizOption,
    ReviewCard,
    ReviewDueResponse,
    ReviewGradeRequest,
    ReviewGradeResponse,
)
from .validators import validate_note, validate_quiz_cards


DEFAULT_SOURCES = [
    "https://en.wikipedia.org/wiki/Spaced_repetition",
    "https://en.wikipedia.org/wiki/Flashcard",
    "https://en.wikipedia.org/wiki/Active_recall",
]


def extract_document(document_id: str) -> Tuple[Dict[str, List[str]], List[Dict[str, str]]]:
    """Simulated document extraction returning structured sections with citations."""

    sections = {
        "Overview": [
            "«Spaced repetition» schedules are refined in the uploaded analysis to balance retention and study time.",
            "The document emphasises aligning review difficulty with learner confidence to avoid burnout.",
        ],
        "Evidence": [
            "Comparative experiments show FSRS outperforming static intervals for digital flashcards.",
            "Learner diaries highlight the motivational impact of quick feedback loops.",
        ],
        "Practice Ideas": [
            "Integrating bite-sized quizzes after each note page keeps retrieval practice active.",
            "Weekly reflections encourage metacognitive monitoring of progress.",
        ],
    }
    citations = [
        {
            "id": "DOC1",
            "title": f"Document {document_id} Research Summary",
            "url": f"https://docs.local/{document_id}/summary",
            "snippet": "Key findings describing adaptive review cadences.",
        },
        {
            "id": "DOC2",
            "title": f"Document {document_id} Learner Interviews",
            "url": f"https://docs.local/{document_id}/interviews",
            "snippet": "Qualitative reflections on motivation and pacing.",
        },
        {
            "id": "DOC3",
            "title": "Open research on active recall",
            "url": DEFAULT_SOURCES[2],
            "snippet": "Overview article explaining active recall benefits.",
        },
    ]
    return sections, citations


def enrich_topic(topic_text: str) -> Tuple[Dict[str, List[str]], List[Dict[str, str]]]:
    """Fallback enrichment that mimics external knowledge fetching for a free-text topic."""

    topic = topic_text or "Learning Science"
    sections = {
        "Foundations": [
            f"«Spaced repetition» keeps {topic.lower()} content fresh by revisiting knowledge just before forgetting.",
            "Retrieval practice turns studying into an active challenge that deepens encoding.",
        ],
        "Techniques": [
            "Layering multiple quiz formats supports transfer across recognition and recall.",
            "Interleaving related subtopics prevents overfitting to a single pattern.",
        ],
        "Habits": [
            "Short feedback cycles sustain motivation, especially when sessions are tracked visually.",
            "Reflection prompts encourage learners to monitor confidence and adjust schedules.",
        ],
    }
    citations = [
        {
            "id": "EXT1",
            "title": "Spacing effect in practice",
            "url": DEFAULT_SOURCES[0],
            "snippet": "Research summary on distributed practice benefits.",
        },
        {
            "id": "EXT2",
            "title": "Flashcards as active learning tools",
            "url": DEFAULT_SOURCES[1],
            "snippet": "Article explaining why flashcards aid durable memory.",
        },
        {
            "id": "EXT3",
            "title": "Active recall and metacognition",
            "url": DEFAULT_SOURCES[2],
            "snippet": "Overview linking retrieval practice to monitoring skills.",
        },
    ]
    return sections, citations


def summarize_with_citations(
    heading: str, sections: Dict[str, List[str]], citations: List[Dict[str, str]]
) -> Tuple[str, List[str], List[Dict[str, str]]]:
    """Create a structured markdown summary and enrich citation metadata."""

    if not citations:
        citations = [
            {
                "id": "S1",
                "title": "Spacing effect in practice",
                "url": DEFAULT_SOURCES[0],
                "snippet": "Research summary on distributed practice benefits.",
            }
        ]

    for index, citation in enumerate(citations, start=1):
        citation.setdefault("id", f"S{index}")
        citation.setdefault("title", f"Source {index}")
        citation.setdefault("url", DEFAULT_SOURCES[(index - 1) % len(DEFAULT_SOURCES)])
        citation.setdefault("snippet", "Supporting evidence for the generated summary.")

    citation_cycle = cycle(citations)
    section_entries: List[Tuple[str, List[Tuple[str, Dict[str, str]]]]] = []
    ordered_points: List[Tuple[str, Dict[str, str]]] = []
    cloze_candidates: List[str] = []

    for section_name, bullet_points in sections.items():
        formatted_points: List[Tuple[str, Dict[str, str]]] = []
        for point in bullet_points:
            citation_info = next(citation_cycle)
            formatted = f"{point} [{citation_info['id']}]"
            formatted_points.append((formatted, citation_info))
            ordered_points.append((formatted, citation_info))
            if "«" in point and "»" in point:
                start = point.index("«") + 1
                end = point.index("»", start)
                term = point[start:end]
                cloze_text = point.replace(f"«{term}»", "____")
                cloze_candidates.append(f"{cloze_text} ({term})")
        section_entries.append((section_name, formatted_points))

    if not cloze_candidates and ordered_points:
        fallback_point = ordered_points[0][0]
        cloze_candidates.append(fallback_point.replace("[", "(").replace("]", ")"))

    tldr_points = [point for point, _ in ordered_points[:3]]

    lines: List[str] = [f"# {heading}", "", "## TL;DR"]
    if tldr_points:
        lines.extend(f"- {point}" for point in tldr_points)
    else:
        lines.append("- Key takeaways will appear here once content is provided.")

    lines.append("")
    lines.append("## Sectioned Notes")
    for section_name, formatted_points in section_entries:
        lines.append(f"### {section_name}")
        for formatted, _ in formatted_points:
            lines.append(f"- {formatted}")
        lines.append("")

    lines.append("## Cloze Cues")
    if cloze_candidates:
        lines.extend(f"- {candidate}" for candidate in cloze_candidates)
    else:
        lines.append("- Additional review questions will be generated soon.")

    lines.append("")
    lines.append("## Sources")
    for index, citation in enumerate(citations, start=1):
        lines.append(
            f"{index}. [{citation['title']}]({citation['url']}) — {citation['snippet']}"
        )

    markdown = "\n".join(lines).rstrip()
    source_list = [citation["url"] for citation in citations]
    return markdown, source_list, citations


@dataclass
class KeyFact:
    term: str
    statement: str
    blank_statement: str
    skill: str
    sources: List[str]


@dataclass
class UserState:
    """Keeps track of position bias for a single user."""

    answer_position_histogram: List[int] = field(default_factory=lambda: [0, 0, 0, 0])
    recent_positions: Deque[int] = field(default_factory=lambda: deque(maxlen=20))

    def register_position(self, position: int) -> None:
        self.answer_position_histogram[position] += 1
        self.recent_positions.append(position)

    def least_used_position(self) -> int:
        return min(range(len(self.answer_position_histogram)), key=self.answer_position_histogram.__getitem__)

    def most_used_position(self) -> int:
        return max(range(len(self.answer_position_histogram)), key=self.answer_position_histogram.__getitem__)

    def has_bias(self, threshold: float = 0.35) -> bool:
        total = sum(self.recent_positions and [1] * len(self.recent_positions) or [0])
        if not total:
            return False
        counts = {pos: list(self.recent_positions).count(pos) for pos in set(self.recent_positions)}
        return any(count / total > threshold for count in counts.values())


DEFAULT_DIFFICULTY = 5.0
MIN_DIFFICULTY = 1.0
MAX_DIFFICULTY = 10.0
MIN_STABILITY = 0.1
INITIAL_STABILITY = {1: 0.2, 2: 0.6, 3: 1.5, 4: 3.0}
DIFFICULTY_DELTA = {1: 1.0, 2: 0.4, 3: -0.2, 4: -0.5}
STABILITY_GROWTH = {1: -0.5, 2: 0.0, 3: 1.2, 4: 2.0}
LEECH_LAPSES = 3


@dataclass
class FSRSState:
    """Persisted FSRS scheduling parameters for a card."""

    stability: float
    difficulty: float
    last_review: Optional[datetime]
    due: datetime
    lapses: int = 0
    reviews: int = 0

    @property
    def is_leech(self) -> bool:
        return self.lapses >= LEECH_LAPSES and self.stability <= 1.0


class InMemoryRepository:
    """Toy repository that simulates persistence for early development."""

    def __init__(self) -> None:
        self._notes: Dict[UUID, str] = {}
        self._note_citations: Dict[UUID, List[Dict[str, str]]] = {}
        self._cards: Dict[UUID, QuizCard] = {}
        self._states: Dict[UUID, FSRSState] = {}
        self._user_state: Dict[str, UserState] = {}
<<<<<<< HEAD
        self._option_pools: Dict[str, List[str]] = {}
=======
        self._lapses: Dict[UUID, int] = {}
>>>>>>> 968e9ffb

    # region Notes
    def save_note(
        self, note_id: UUID, markdown: str, citations: Optional[List[Dict[str, str]]] = None
    ) -> None:
        self._notes[note_id] = markdown
        self._note_citations[note_id] = list(citations or [])

    def get_note(self, note_id: UUID) -> str:
        return self._notes[note_id]

    def get_note_citations(self, note_id: UUID) -> List[Dict[str, str]]:
        return self._note_citations.get(note_id, [])

    # endregion

    # region Cards
    def save_cards(self, cards: Iterable[QuizCard], due_in_minutes: int = 60) -> None:
        now = datetime.utcnow()
        initial_due = now + timedelta(minutes=due_in_minutes)
        initial_stability = max(due_in_minutes / (60 * 24), 0.2)
        for card in cards:
            self._validate_card(card)
            self._cards[card.id] = card
            self._states[card.id] = FSRSState(
                stability=initial_stability,
                difficulty=DEFAULT_DIFFICULTY,
                last_review=None,
                due=initial_due,
            )

    def get_due_cards(self) -> List[Tuple[QuizCard, "FSRSState"]]:
        now = datetime.utcnow()
        return [
            (self._cards[card_id], state)
            for card_id, state in self._states.items()
            if state.due <= now
        ]

    def get_card_state(self, card_id: UUID) -> "FSRSState":
        return self._states[card_id]

    def save_card_state(self, card_id: UUID, state: "FSRSState") -> None:
        self._states[card_id] = state

    def register_grade_outcome(self, card_id: UUID, grade: int) -> int:
        if grade == 1:
            self._lapses[card_id] = self._lapses.get(card_id, 0) + 1
        else:
            self._lapses[card_id] = 0
        return self._lapses[card_id]

    # endregion

    def get_user_state(self, user_id: str) -> UserState:
        if user_id not in self._user_state:
            self._user_state[user_id] = UserState()
        return self._user_state[user_id]

    # region Option pools
    def get_option_pool(self, skill: str) -> List[str]:
        return list(self._option_pools.get(skill, []))

    def extend_option_pool(self, skill: str, options: Sequence[str]) -> None:
        pool = self._option_pools.setdefault(skill, [])
        for option in options:
            if option not in pool:
                pool.append(option)

    # endregion

    def _validate_card(self, card: QuizCard) -> None:
        banned_patterns = ["all of the above", "none of the above"]
        answer_lower = card.answer.strip().lower()
        if not card.answer.strip():
            raise ValueError(f"Card {card.id} rejected due to empty answer")
        if any(pattern in answer_lower for pattern in banned_patterns):
            raise ValueError(f"Card {card.id} rejected due to banned answer pattern")

        if card.type == "mcq":
            option_texts = [opt.text for opt in card.options or []]
            if card.answer not in option_texts:
                raise ValueError(f"Card {card.id} rejected because answer missing from options")
            if len(set(option_texts)) != len(option_texts):
                raise ValueError(f"Card {card.id} rejected due to duplicate options")


def build_markdown_summary(
    request: LearnPrepareRequest,
) -> Tuple[str, List[str], List[Dict[str, str]]]:
    """Generate a markdown summary enriched with citations for notes."""

    if request.document_id:
        sections, citations = extract_document(request.document_id)
        heading = f"Insights from document {request.document_id}"
    else:
        sections, citations = enrich_topic(request.topic_text or "Learning Science")
        heading = request.topic_text or "Learning Science Overview"

    markdown, sources, citation_metadata = summarize_with_citations(heading, sections, citations)
    return markdown, sources, citation_metadata


def _parse_markdown_sections(markdown: str) -> Dict[str, List[str]]:
    sections: Dict[str, List[str]] = {}
    current: Optional[str] = None
    for line in markdown.splitlines():
        stripped = line.rstrip()
        if stripped.startswith("## "):
            current = stripped[3:].strip()
            sections.setdefault(current, [])
        elif current:
            sections[current].append(stripped)
    return sections


def _extract_bullets(lines: Iterable[str]) -> List[str]:
    return [line[2:].strip() for line in lines if line.strip().startswith("- ")]


def _slugify_skill(text: str) -> str:
    slug = re.sub(r"[^a-z0-9]+", "_", text.lower()).strip("_")
    return slug or "general_concepts"


def _normalize_sentence(text: str) -> str:
    cleaned = re.sub(r"\s+", " ", text.strip())
    if not cleaned:
        return ""
    if cleaned[-1] not in ".!?":
        cleaned += "."
    return cleaned


def _normalize_question(text: str) -> str:
    cleaned = re.sub(r"\s+", " ", text.strip())
    if not cleaned:
        return ""
    if cleaned.endswith("?"):
        return cleaned
    cleaned = cleaned.rstrip(".")
    return cleaned + "?"


def _sources_from_indices(indices: Iterable[str]) -> List[str]:
    sources: List[str] = []
    for idx in indices:
        if not idx.isdigit():
            continue
        pointer = int(idx) - 1
        if 0 <= pointer < len(DEFAULT_SOURCES):
            candidate = DEFAULT_SOURCES[pointer]
            if candidate not in sources:
                sources.append(candidate)
    return sources or DEFAULT_SOURCES[:1]


def _derive_key_facts(markdown: str) -> List[KeyFact]:
    sections = _parse_markdown_sections(markdown)
    key_points = _extract_bullets(sections.get("Key Points", []))
    facts: List[KeyFact] = []
    fallback_sources = DEFAULT_SOURCES[:1]
    for point in key_points:
        indices = re.findall(r"\[(\d+)\]", point)
        sources = _sources_from_indices(indices) if indices else fallback_sources
        term_match = re.search(r"«([^»]+)»", point)
        if term_match:
            term = term_match.group(1).strip()
            blank_template = re.sub(r"«[^»]+»", "_____", point)
        else:
            like_match = re.search(r"like ([A-Za-z0-9\- ]+)", point)
            if like_match:
                term = like_match.group(1).strip().split()[0]
            else:
                term = point.split()[0].strip("\"“”‘’.,")
            blank_template = point.replace(term, "_____", 1)
        statement = _normalize_sentence(re.sub(r"[«»]", "", re.sub(r"\[[^\]]*\]", "", point)))
        blank_statement = _normalize_sentence(re.sub(r"\[[^\]]*\]", "", blank_template))
        skill = _slugify_skill(term)
        facts.append(
            KeyFact(
                term=term,
                statement=statement,
                blank_statement=blank_statement,
                skill=skill,
                sources=sources,
            )
        )
    return facts


def _infer_difficulty(statement: str, answer: str) -> str:
    statement_tokens = statement.split()
    answer_tokens = answer.split()
    if len(statement_tokens) <= 12 and len(answer_tokens) <= 2:
        return "easy"
    if len(statement_tokens) <= 24 and len(answer_tokens) <= 4:
        return "medium"
    return "hard"


def _mcq_items_from_notes(facts: Sequence[KeyFact], repository: InMemoryRepository) -> Iterator[QuizCard]:
    if not facts:
        return iter(())

    fallback_distractors = [
        "Interleaving practice",
        "Passive rereading",
        "Short-term cramming",
        "Linear note review",
    ]
    all_terms = [fact.term for fact in facts]

    def generator() -> Iterator[QuizCard]:
        for fact in facts:
            correct = fact.term
            skill = fact.skill
            distractor_candidates: List[str] = [term for term in all_terms if term != correct]
            distractor_candidates.extend(repository.get_option_pool(skill))
            distractor_candidates.extend(fallback_distractors)

            unique_distractors: List[str] = []
            for candidate in distractor_candidates:
                candidate = candidate.strip()
                if not candidate or candidate == correct:
                    continue
                if candidate not in unique_distractors:
                    unique_distractors.append(candidate)
                if len(unique_distractors) >= 3:
                    break

            while len(unique_distractors) < 3:
                filler = f"Misconception {len(unique_distractors) + 1}"
                if filler != correct and filler not in unique_distractors:
                    unique_distractors.append(filler)

            option_texts = [correct] + unique_distractors[:3]
            options = [QuizOption(text=text) for text in option_texts]
            repository.extend_option_pool(skill, option_texts)
            front = _normalize_question(
                f"Which concept best completes the statement: {fact.blank_statement.strip()}"
            )
            difficulty = _infer_difficulty(fact.statement, correct)
            yield QuizCard(
                type="mcq",
                front=front,
                options=options,
                answer=correct,
                explanation=fact.statement,
                sources=fact.sources,
                skills=[skill],
                difficulty=difficulty,
            )

    return generator()


def _cloze_items_from_notes(markdown: str) -> Iterator[QuizCard]:
    sections = _parse_markdown_sections(markdown)
    candidates = _extract_bullets(sections.get("Cloze Candidates", []))

    def generator() -> Iterator[QuizCard]:
        for sentence in candidates:
            match = re.search(r"«([^»]+)»", sentence)
            if not match:
                continue
            answer = match.group(1).strip()
            front = _normalize_sentence(
                re.sub(r"\[[^\]]*\]", "", re.sub(r"«[^»]+»", "_____", sentence))
            )
            explanation = _normalize_sentence(
                re.sub(r"[«»]", "", re.sub(r"\[[^\]]*\]", "", sentence))
            )
            difficulty = _infer_difficulty(explanation, answer)
            yield QuizCard(
                type="cloze",
                front=front,
                answer=answer,
                explanation=explanation,
                sources=DEFAULT_SOURCES[:1],
                skills=[_slugify_skill(answer)],
                difficulty=difficulty,
            )

    return generator()


def _derive_subject(statement: str) -> str:
    lowered = statement.lower()
    for verb in ["accelerate", "ensures", "encourages", "adapts", "prevents"]:
        index = lowered.find(verb)
        if index != -1:
            return statement[:index].strip()
    return statement


def _short_answer_items_from_notes(markdown: str) -> Iterator[QuizCard]:
    sections = _parse_markdown_sections(markdown)
    bullet_points = _extract_bullets(sections.get("TL;DR", []))

    def generator() -> Iterator[QuizCard]:
        for point in bullet_points:
            statement = _normalize_sentence(point)
            subject = _derive_subject(statement)
            subject_clean = subject.rstrip(".,")
            if subject_clean:
                front = f"What does the summary emphasize about {subject_clean}?"
            else:
                front = "What key idea does the summary emphasize?"
            front = _normalize_question(front)
            skill = _slugify_skill(subject_clean or "summary_insight")
            difficulty = _infer_difficulty(statement, statement)
            yield QuizCard(
                type="short",
                front=front,
                answer=statement,
                explanation=statement,
                sources=DEFAULT_SOURCES[1:2],
                skills=[skill],
                difficulty=difficulty,
            )

<<<<<<< HEAD
    return generator()


def _take_first(generator: Iterator[QuizCard], count: int) -> List[QuizCard]:
    if count <= 0:
        return []
    items = list(itertools.islice(generator, count))
    return items


def build_quiz_items(
    request: LearnPrepareRequest, markdown: str, repository: InMemoryRepository
) -> List[QuizCard]:
    """Generate quiz items by analysing the synthesized markdown notes."""

    per_type = max(request.per_type, 1)
    items: List[QuizCard] = []
    key_facts = _derive_key_facts(markdown)

    if "mcq" in request.quiz_types:
        mcq_generator = _mcq_items_from_notes(key_facts, repository)
        items.extend(_take_first(mcq_generator, per_type))

    if "cloze" in request.quiz_types:
        cloze_generator = _cloze_items_from_notes(markdown)
        items.extend(_take_first(cloze_generator, per_type))

    if "short" in request.quiz_types:
        short_generator = _short_answer_items_from_notes(markdown)
        items.extend(_take_first(short_generator, per_type))

    return items
=======
    per_type = max(request.per_type, 1)
    if per_type == 1:
        return items

    expanded: List[QuizCard] = []
    for _ in range(per_type):
        for base in items:
            clone = base.copy(deep=True)
            clone.id = uuid4()
            if clone.options:
                for option in clone.options:
                    option.id = uuid4()
            expanded.append(clone)
    return expanded
>>>>>>> 968e9ffb


def fisher_yates_shuffle(options: List[QuizOption], seed: int) -> Tuple[List[QuizOption], MutableMapping[UUID, int]]:
    """Runs a deterministic Fisher–Yates shuffle on quiz options."""

    shuffled = options[:]
    rng = random.Random(seed)
    mapping: Dict[UUID, int] = {}
    for i in range(len(shuffled) - 1, 0, -1):
        j = rng.randint(0, i)
        shuffled[i], shuffled[j] = shuffled[j], shuffled[i]
    for idx, option in enumerate(shuffled):
        mapping[option.id] = idx
    return shuffled, mapping


def render_mcq(card: QuizCard, user_state: UserState, session_seed: int) -> Tuple[List[QuizOption], int]:
    """Applies Fisher–Yates shuffle and bias correction for MCQ rendering."""

    shuffled, _ = fisher_yates_shuffle(card.options or [], session_seed)
    correct_option = next(opt for opt in shuffled if opt.text == card.answer)
    correct_index = shuffled.index(correct_option)

    if user_state.has_bias() and correct_index == user_state.most_used_position():
        target = user_state.least_used_position()
        shuffled[correct_index], shuffled[target] = shuffled[target], shuffled[correct_index]
        correct_index = target

    user_state.register_position(correct_index)
    return shuffled, correct_index


def compute_fsrs_state(state: FSRSState, grade: int, now: datetime) -> FSRSState:
    """Updates FSRS scheduling parameters based on the provided grade."""

    if grade < 1 or grade > 4:
        raise ValueError("FSRS grades must be between 1 and 4 inclusive")

    elapsed_days = 0.0
    if state.last_review:
        elapsed_days = max((now - state.last_review).total_seconds() / 86400, 0.0)

    retrievability = 1.0
    if state.last_review and state.stability > 0:
        retrievability = math.exp(math.log(0.9) * elapsed_days / max(state.stability, MIN_STABILITY))

    difficulty_adjustment = DIFFICULTY_DELTA[grade] * (1 - retrievability)
    new_difficulty = max(MIN_DIFFICULTY, min(MAX_DIFFICULTY, state.difficulty + difficulty_adjustment))

    if state.last_review is None:
        new_stability = INITIAL_STABILITY[grade]
    else:
        growth_factor = STABILITY_GROWTH[grade]
        if grade == 1:
            new_stability = max(MIN_STABILITY, state.stability * 0.3)
        else:
            growth = 1 + growth_factor * (1 - new_difficulty / MAX_DIFFICULTY) * (1 - retrievability)
            new_stability = max(MIN_STABILITY, state.stability * growth)

    if grade == 1:
        lapses = state.lapses + 1
    else:
        lapses = state.lapses

    updated = FSRSState(
        stability=new_stability,
        difficulty=new_difficulty,
        last_review=now,
        due=now + timedelta(days=new_stability),
        lapses=lapses,
        reviews=state.reviews + 1,
    )
    return updated


class LearningService:
    """Facade exposing the prepare endpoint behaviour."""

    def __init__(self, repository: InMemoryRepository) -> None:
        self._repository = repository

    def prepare(self, request: LearnPrepareRequest) -> LearnPrepareResponse:
        METRICS.record_generation_attempt()
        note_id = uuid4()
        try:
            markdown, sources = build_markdown_summary(request)
            validate_note(markdown, sources)
            items = build_quiz_items(request)
            validate_quiz_cards(items)
        except Exception as exc:
            METRICS.record_generation_failure(exc.__class__.__name__)
            raise

        self._repository.save_note(note_id, markdown)
<<<<<<< HEAD
        items = build_quiz_items(request, markdown, self._repository)
=======
>>>>>>> 968e9ffb
        self._repository.save_cards(items)
        METRICS.record_generation_success(len(items))
        return LearnPrepareResponse(note_id=note_id, content_md=markdown, sources=sources, items=items)


class ReviewService:
    """Manages the spaced repetition review loop."""

    def __init__(self, repository: InMemoryRepository) -> None:
        self._repository = repository

    def get_due(self, user_id: str) -> ReviewDueResponse:
        user_state = self._repository.get_user_state(user_id)
        due_cards: List[ReviewCard] = []
        for card, state in self._repository.get_due_cards():
            options = None
            answer_index = None
            if card.type == "mcq" and card.options:
                shuffled, answer_index = render_mcq(
                    card, user_state, session_seed=hash((card.id, user_id, due_at))
                )
                options = shuffled
                if answer_index is not None:
                    METRICS.record_answer_position(user_id, answer_index)
            due_cards.append(
                ReviewCard(
                    card_id=card.id,
                    front=card.front,
                    options=options,
                    answer_index=answer_index,
                    type=card.type,
                    due_at=state.due,
                    is_leech=state.is_leech,
                )
            )
        return ReviewDueResponse(due=due_cards)

    def grade(self, request: ReviewGradeRequest) -> ReviewGradeResponse:
        now = datetime.utcnow()
        # Simplified FSRS placeholder: increase interval by grade multiplier.
        multiplier = {1: 5, 2: 30, 3: 60, 4: 120}[request.grade]
        next_due = now + timedelta(minutes=multiplier)
        self._repository.update_due(request.card_id, next_due)
        lapse_count = self._repository.register_grade_outcome(request.card_id, request.grade)
        METRICS.record_fsrs_outcome(request.grade, multiplier)
        if lapse_count >= 3:
            METRICS.record_leech(str(request.card_id))
        return ReviewGradeResponse(
            card_id=request.card_id,
            next_due_at=next_due,
            state={"interval_minutes": multiplier},
        )


__all__ = [
    "FSRSState",
    "InMemoryRepository",
    "LearningService",
    "ReviewService",
    "build_markdown_summary",
    "build_quiz_items",
    "fisher_yates_shuffle",
    "compute_fsrs_state",
    "render_mcq",
]<|MERGE_RESOLUTION|>--- conflicted
+++ resolved
@@ -1,22 +1,16 @@
 """Core services implementing the learning and review workflows."""
 from __future__ import annotations
 
-<<<<<<< HEAD
 import itertools
-=======
 import math
->>>>>>> 968e9ffb
 import random
 import re
 from collections import deque
 from dataclasses import dataclass, field
 from datetime import datetime, timedelta
-<<<<<<< HEAD
 from typing import Deque, Dict, Iterable, Iterator, List, MutableMapping, Optional, Sequence, Tuple
-=======
 from itertools import cycle
 from typing import Deque, Dict, Iterable, List, MutableMapping, Optional, Tuple
->>>>>>> 968e9ffb
 from uuid import UUID, uuid4
 
 from .metrics import METRICS
@@ -269,11 +263,8 @@
         self._cards: Dict[UUID, QuizCard] = {}
         self._states: Dict[UUID, FSRSState] = {}
         self._user_state: Dict[str, UserState] = {}
-<<<<<<< HEAD
         self._option_pools: Dict[str, List[str]] = {}
-=======
         self._lapses: Dict[UUID, int] = {}
->>>>>>> 968e9ffb
 
     # region Notes
     def save_note(
@@ -596,7 +587,6 @@
                 difficulty=difficulty,
             )
 
-<<<<<<< HEAD
     return generator()
 
 
@@ -629,7 +619,6 @@
         items.extend(_take_first(short_generator, per_type))
 
     return items
-=======
     per_type = max(request.per_type, 1)
     if per_type == 1:
         return items
@@ -644,7 +633,6 @@
                     option.id = uuid4()
             expanded.append(clone)
     return expanded
->>>>>>> 968e9ffb
 
 
 def fisher_yates_shuffle(options: List[QuizOption], seed: int) -> Tuple[List[QuizOption], MutableMapping[UUID, int]]:
@@ -739,10 +727,7 @@
             raise
 
         self._repository.save_note(note_id, markdown)
-<<<<<<< HEAD
         items = build_quiz_items(request, markdown, self._repository)
-=======
->>>>>>> 968e9ffb
         self._repository.save_cards(items)
         METRICS.record_generation_success(len(items))
         return LearnPrepareResponse(note_id=note_id, content_md=markdown, sources=sources, items=items)
