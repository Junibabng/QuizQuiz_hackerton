"""Core services implementing the learning and review workflows."""
from __future__ import annotations

<<<<<<< HEAD
import asyncio
=======
import itertools
import math
>>>>>>> ad5a0984
import random
from datetime import datetime, timedelta
from typing import Dict, Iterable, List, MutableMapping, Tuple
from uuid import UUID, uuid4

from .domain import UserState
import re
from collections import deque
from dataclasses import dataclass, field
from datetime import datetime, timedelta
<<<<<<< HEAD
from enum import Enum
from typing import Any, AsyncGenerator, Deque, Dict, Iterable, List, MutableMapping, Optional, Tuple
=======
from typing import Deque, Dict, Iterable, Iterator, List, MutableMapping, Optional, Sequence, Tuple
from itertools import cycle
from typing import Deque, Dict, Iterable, List, MutableMapping, Optional, Tuple
>>>>>>> ad5a0984
from uuid import UUID, uuid4

from .metrics import METRICS
from .models import (
    LearnPrepareArtifacts,
    LearnPrepareJobStatus,
    LearnPrepareJobStatusResponse,
    LearnPrepareMilestone,
    LearnPrepareMilestoneStatus,
    LearnPrepareRequest,
    LearnPrepareResponse,
    QuizCard,
    QuizOption,
    ReviewCard,
    ReviewDueResponse,
    ReviewGradeRequest,
    ReviewGradeResponse,
)
from .repositories import (
    FSRSStateRepository,
    NoteRepository,
    QuizCardRepository,
    UserMetadataRepository,
)
from .validators import validate_note, validate_quiz_cards


DEFAULT_SOURCES = [
    "https://en.wikipedia.org/wiki/Spaced_repetition",
    "https://en.wikipedia.org/wiki/Flashcard",
    "https://en.wikipedia.org/wiki/Active_recall",
]


<<<<<<< HEAD
PIPELINE_STAGES = ["ingestion", "summarization", "quiz_synthesis", "rendering"]


def _initial_milestones() -> Dict[str, LearnPrepareMilestoneStatus]:
    return {stage: LearnPrepareMilestoneStatus.PENDING for stage in PIPELINE_STAGES}


@dataclass
class JobEvent:
    """Message emitted to streaming clients about job progress."""

    type: str
    payload: Dict[str, Any]
    final: bool = False


@dataclass
class PipelineJob:
    """In-memory representation of a learning pipeline execution."""

    id: UUID
    status: LearnPrepareJobStatus
    milestones: Dict[str, LearnPrepareMilestoneStatus] = field(default_factory=_initial_milestones)
    artifacts: Optional[LearnPrepareArtifacts] = None
    error: Optional[str] = None
    history: List[JobEvent] = field(default_factory=list)
    queue: asyncio.Queue = field(default_factory=asyncio.Queue)
    task: Optional[asyncio.Task] = None
=======
def build_markdown_summary(request: LearnPrepareRequest) -> Tuple[str, List[str]]:
    """Creates a deterministic placeholder markdown summary for early testing."""

    heading = request.topic_text or f"Document {request.document_id}"
    tldr = "\n".join(
        [
            "## TL;DR",
            "- Active recall and spaced repetition accelerate retention.",
            "- Personalized scheduling ensures efficient studying.",
            "- Combining notes with quizzes encourages retrieval practice.",
            "- FSRS adapts intervals based on learner feedback.",
            "- Consistent review prevents forgetting curves from dominating.",
        ]
    )
    body = f"# {heading}\n\n" + tldr
    body += "\n\n## Key Points\n"
    body += "- «Spacing effect» supports distributing practice over time. [1]\n"
    body += "- «Retrieval practice» strengthens neural pathways. [2]\n"
    body += "- Adaptive schedulers like FSRS leverage review quality scores. [3]\n"
    body += "\n## Cloze Candidates\n"
    body += "- The spacing effect demonstrates improved recall when study sessions are spread over time.\n"
    body += "- FSRS updates the next review interval using grades from 1 to 4.\n"
    return body, DEFAULT_SOURCES.copy()
def extract_document(document_id: str) -> Tuple[Dict[str, List[str]], List[Dict[str, str]]]:
    """Simulated document extraction returning structured sections with citations."""

    sections = {
        "Overview": [
            "«Spaced repetition» schedules are refined in the uploaded analysis to balance retention and study time.",
            "The document emphasises aligning review difficulty with learner confidence to avoid burnout.",
        ],
        "Evidence": [
            "Comparative experiments show FSRS outperforming static intervals for digital flashcards.",
            "Learner diaries highlight the motivational impact of quick feedback loops.",
        ],
        "Practice Ideas": [
            "Integrating bite-sized quizzes after each note page keeps retrieval practice active.",
            "Weekly reflections encourage metacognitive monitoring of progress.",
        ],
    }
    citations = [
        {
            "id": "DOC1",
            "title": f"Document {document_id} Research Summary",
            "url": f"https://docs.local/{document_id}/summary",
            "snippet": "Key findings describing adaptive review cadences.",
        },
        {
            "id": "DOC2",
            "title": f"Document {document_id} Learner Interviews",
            "url": f"https://docs.local/{document_id}/interviews",
            "snippet": "Qualitative reflections on motivation and pacing.",
        },
        {
            "id": "DOC3",
            "title": "Open research on active recall",
            "url": DEFAULT_SOURCES[2],
            "snippet": "Overview article explaining active recall benefits.",
        },
    ]
    return sections, citations


def enrich_topic(topic_text: str) -> Tuple[Dict[str, List[str]], List[Dict[str, str]]]:
    """Fallback enrichment that mimics external knowledge fetching for a free-text topic."""

    topic = topic_text or "Learning Science"
    sections = {
        "Foundations": [
            f"«Spaced repetition» keeps {topic.lower()} content fresh by revisiting knowledge just before forgetting.",
            "Retrieval practice turns studying into an active challenge that deepens encoding.",
        ],
        "Techniques": [
            "Layering multiple quiz formats supports transfer across recognition and recall.",
            "Interleaving related subtopics prevents overfitting to a single pattern.",
        ],
        "Habits": [
            "Short feedback cycles sustain motivation, especially when sessions are tracked visually.",
            "Reflection prompts encourage learners to monitor confidence and adjust schedules.",
        ],
    }
    citations = [
        {
            "id": "EXT1",
            "title": "Spacing effect in practice",
            "url": DEFAULT_SOURCES[0],
            "snippet": "Research summary on distributed practice benefits.",
        },
        {
            "id": "EXT2",
            "title": "Flashcards as active learning tools",
            "url": DEFAULT_SOURCES[1],
            "snippet": "Article explaining why flashcards aid durable memory.",
        },
        {
            "id": "EXT3",
            "title": "Active recall and metacognition",
            "url": DEFAULT_SOURCES[2],
            "snippet": "Overview linking retrieval practice to monitoring skills.",
        },
    ]
    return sections, citations


def summarize_with_citations(
    heading: str, sections: Dict[str, List[str]], citations: List[Dict[str, str]]
) -> Tuple[str, List[str], List[Dict[str, str]]]:
    """Create a structured markdown summary and enrich citation metadata."""

    if not citations:
        citations = [
            {
                "id": "S1",
                "title": "Spacing effect in practice",
                "url": DEFAULT_SOURCES[0],
                "snippet": "Research summary on distributed practice benefits.",
            }
        ]

    for index, citation in enumerate(citations, start=1):
        citation.setdefault("id", f"S{index}")
        citation.setdefault("title", f"Source {index}")
        citation.setdefault("url", DEFAULT_SOURCES[(index - 1) % len(DEFAULT_SOURCES)])
        citation.setdefault("snippet", "Supporting evidence for the generated summary.")

    citation_cycle = cycle(citations)
    section_entries: List[Tuple[str, List[Tuple[str, Dict[str, str]]]]] = []
    ordered_points: List[Tuple[str, Dict[str, str]]] = []
    cloze_candidates: List[str] = []

    for section_name, bullet_points in sections.items():
        formatted_points: List[Tuple[str, Dict[str, str]]] = []
        for point in bullet_points:
            citation_info = next(citation_cycle)
            formatted = f"{point} [{citation_info['id']}]"
            formatted_points.append((formatted, citation_info))
            ordered_points.append((formatted, citation_info))
            if "«" in point and "»" in point:
                start = point.index("«") + 1
                end = point.index("»", start)
                term = point[start:end]
                cloze_text = point.replace(f"«{term}»", "____")
                cloze_candidates.append(f"{cloze_text} ({term})")
        section_entries.append((section_name, formatted_points))

    if not cloze_candidates and ordered_points:
        fallback_point = ordered_points[0][0]
        cloze_candidates.append(fallback_point.replace("[", "(").replace("]", ")"))

    tldr_points = [point for point, _ in ordered_points[:3]]

    lines: List[str] = [f"# {heading}", "", "## TL;DR"]
    if tldr_points:
        lines.extend(f"- {point}" for point in tldr_points)
    else:
        lines.append("- Key takeaways will appear here once content is provided.")

    lines.append("")
    lines.append("## Sectioned Notes")
    for section_name, formatted_points in section_entries:
        lines.append(f"### {section_name}")
        for formatted, _ in formatted_points:
            lines.append(f"- {formatted}")
        lines.append("")

    lines.append("## Cloze Cues")
    if cloze_candidates:
        lines.extend(f"- {candidate}" for candidate in cloze_candidates)
    else:
        lines.append("- Additional review questions will be generated soon.")

    lines.append("")
    lines.append("## Sources")
    for index, citation in enumerate(citations, start=1):
        lines.append(
            f"{index}. [{citation['title']}]({citation['url']}) — {citation['snippet']}"
        )

    markdown = "\n".join(lines).rstrip()
    source_list = [citation["url"] for citation in citations]
    return markdown, source_list, citations


@dataclass
class KeyFact:
    term: str
    statement: str
    blank_statement: str
    skill: str
    sources: List[str]


@dataclass
class BiasConfig:
    """Tunable configuration covering bias detection heuristics."""

    position_bias_threshold: float = 0.35
    option_reuse_threshold: float = 0.65
    position_history_window: int = 20
    option_history_window: int = 80
    correct_text_window: int = 10
    stale_regeneration_trigger: int = 2
>>>>>>> ad5a0984


@dataclass
class UserState:
    """Keeps track of position, option and answer text history for a single user."""

    config: BiasConfig = field(default_factory=BiasConfig)
    answer_position_histogram: List[int] = field(default_factory=list)
    recent_positions: Deque[int] = field(init=False)
    position_history: Deque[Tuple[datetime, int]] = field(init=False)
    recent_correct_texts: Deque[str] = field(init=False)
    recent_option_ids: Deque[UUID] = field(init=False)
    option_use_counter: Dict[UUID, int] = field(default_factory=dict)
    answer_variant_counts: Dict[str, int] = field(default_factory=dict)
    regeneration_streak: int = 0

    def __post_init__(self) -> None:
        self._rebuild_windows()

    def _rebuild_windows(self) -> None:
        self.recent_positions = deque(
            getattr(self, "recent_positions", []), maxlen=self.config.position_history_window
        )
        self.position_history = deque(
            getattr(self, "position_history", []), maxlen=self.config.position_history_window
        )
        self.recent_correct_texts = deque(
            getattr(self, "recent_correct_texts", []), maxlen=self.config.correct_text_window
        )
        self.recent_option_ids = deque(
            getattr(self, "recent_option_ids", []), maxlen=self.config.option_history_window
        )

    def apply_config(self, config: BiasConfig) -> None:
        self.config = config
        self._rebuild_windows()

    # region Position helpers
    def _ensure_histogram_size(self, total_positions: int) -> None:
        if total_positions <= 0:
            return
        if len(self.answer_position_histogram) < total_positions:
            self.answer_position_histogram.extend([0] * (total_positions - len(self.answer_position_histogram)))

    def register_position(self, position: int, total_positions: int) -> None:
        self._ensure_histogram_size(total_positions)
        self.answer_position_histogram[position] += 1
        now = datetime.utcnow()
        self.recent_positions.append(position)
        self.position_history.append((now, position))

    def least_used_position(self) -> int:
        if not self.answer_position_histogram:
            return 0
        return min(range(len(self.answer_position_histogram)), key=self.answer_position_histogram.__getitem__)

    def most_used_position(self) -> int:
        if not self.answer_position_histogram:
            return 0
        return max(range(len(self.answer_position_histogram)), key=self.answer_position_histogram.__getitem__)

    def has_bias(self, threshold: Optional[float] = None) -> bool:
        total = len(self.recent_positions)
        if not total:
            return False
        threshold = threshold if threshold is not None else self.config.position_bias_threshold
        counts = {pos: list(self.recent_positions).count(pos) for pos in set(self.recent_positions)}
        return any(count / total > threshold for count in counts.values())

    def position_bias_weights(self, total_positions: int) -> List[float]:
        self._ensure_histogram_size(total_positions)
        if total_positions <= 0:
            return []
        subset = self.answer_position_histogram[:total_positions]
        max_count = max(subset) if subset else 0
        return [(max_count - count) + 1 for count in subset]

    # endregion

    # region Option history helpers
    def option_pool_reuse_ratio(self, option_ids: Iterable[UUID]) -> float:
        option_ids = list(option_ids)
        if not option_ids:
            return 0.0
        recent_seen = set(self.recent_option_ids)
        reused = sum(1 for option_id in option_ids if option_id in recent_seen)
        return reused / len(option_ids)

    def is_option_pool_stale(self, option_ids: Iterable[UUID]) -> bool:
        ratio = self.option_pool_reuse_ratio(option_ids)
        if ratio >= self.config.option_reuse_threshold:
            self.regeneration_streak += 1
            return self.regeneration_streak >= self.config.stale_regeneration_trigger
        self.regeneration_streak = 0
        return False

    def record_option_usage(self, option_ids: Iterable[UUID]) -> None:
        for option_id in option_ids:
            self.option_use_counter[option_id] = self.option_use_counter.get(option_id, 0) + 1
            self.recent_option_ids.append(option_id)

    def refresh_option_history(self, current_option_ids: Iterable[UUID]) -> None:
        self.recent_option_ids.clear()
        for option_id in current_option_ids:
            self.recent_option_ids.append(option_id)
        # soften old counters so regeneration has an effect without wiping history completely
        for option_id in list(self.option_use_counter.keys()):
            self.option_use_counter[option_id] = max(0, self.option_use_counter[option_id] - 1)
            if self.option_use_counter[option_id] == 0:
                del self.option_use_counter[option_id]
        self.regeneration_streak = 0

    # endregion

    # region Answer text helpers
    def register_correct_text(self, text: str) -> None:
        self.recent_correct_texts.append(text)

    def seen_answer_recently(self, text: str) -> bool:
        return text in self.recent_correct_texts

    def generate_answer_variant(self, base_text: str) -> Tuple[str, str]:
        occurrence = self.answer_variant_counts.get(base_text, 0) + 1
        self.answer_variant_counts[base_text] = occurrence
        variant_id = f"{abs(hash(base_text)) & 0xFFFF:04x}-v{occurrence}"
        variant_text = self._format_variant(base_text, occurrence)
        self.register_correct_text(base_text)
        return variant_text, variant_id

    def _format_variant(self, base_text: str, occurrence: int) -> str:
        synonym_map = {
            "fsrs": [
                "Flexible Spaced Repetition System",
                "Free Spaced Repetition Scheduler",
            ],
            "spacing effect": [
                "distributed practice effect",
                "temporal spacing benefit",
            ],
            "retrieval practice": [
                "active recall",
                "memory retrieval drills",
            ],
        }
        lower = base_text.lower()
        for keyword, synonyms in synonym_map.items():
            if keyword in lower and occurrence - 1 < len(synonyms):
                synonym = synonyms[occurrence - 1]
                return f"{base_text} (aka {synonym})"

        styles = [
            lambda text: text,
            lambda text: f"{text} (alternate phrasing)",
            lambda text: f"**{text}**",
            lambda text: f"_{text}_",
            lambda text: f"{text} — variant {occurrence}",
        ]
        style = styles[min(occurrence - 1, len(styles) - 1)]
        return style(base_text)

    # endregion


DEFAULT_DIFFICULTY = 5.0
MIN_DIFFICULTY = 1.0
MAX_DIFFICULTY = 10.0
MIN_STABILITY = 0.1
INITIAL_STABILITY = {1: 0.2, 2: 0.6, 3: 1.5, 4: 3.0}
DIFFICULTY_DELTA = {1: 1.0, 2: 0.4, 3: -0.2, 4: -0.5}
STABILITY_GROWTH = {1: -0.5, 2: 0.0, 3: 1.2, 4: 2.0}
LEECH_LAPSES = 3


@dataclass
class FSRSState:
    """Persisted FSRS scheduling parameters for a card."""

    stability: float
    difficulty: float
    last_review: Optional[datetime]
    due: datetime
    lapses: int = 0
    reviews: int = 0

    @property
    def is_leech(self) -> bool:
        return self.lapses >= LEECH_LAPSES and self.stability <= 1.0


class InMemoryRepository:
    """Toy repository that simulates persistence for early development."""

    def __init__(self) -> None:
        self._notes: Dict[UUID, str] = {}
        self._note_citations: Dict[UUID, List[Dict[str, str]]] = {}
        self._cards: Dict[UUID, QuizCard] = {}
        self._states: Dict[UUID, FSRSState] = {}
        self._user_state: Dict[str, UserState] = {}
        self._option_pools: Dict[str, List[str]] = {}
        self._lapses: Dict[UUID, int] = {}

    # region Notes
    def save_note(
        self, note_id: UUID, markdown: str, citations: Optional[List[Dict[str, str]]] = None
    ) -> None:
        self._notes[note_id] = markdown
        self._note_citations[note_id] = list(citations or [])

    def get_note(self, note_id: UUID) -> str:
        return self._notes[note_id]

    def get_note_citations(self, note_id: UUID) -> List[Dict[str, str]]:
        return self._note_citations.get(note_id, [])

    # endregion

    # region Cards
    def save_cards(self, cards: Iterable[QuizCard], due_in_minutes: int = 60) -> None:
        now = datetime.utcnow()
        initial_due = now + timedelta(minutes=due_in_minutes)
        initial_stability = max(due_in_minutes / (60 * 24), 0.2)
        for card in cards:
            self._validate_card(card)
            self._cards[card.id] = card
            self._states[card.id] = FSRSState(
                stability=initial_stability,
                difficulty=DEFAULT_DIFFICULTY,
                last_review=None,
                due=initial_due,
            )

    def get_due_cards(self) -> List[Tuple[QuizCard, "FSRSState"]]:
        now = datetime.utcnow()
        return [
            (self._cards[card_id], state)
            for card_id, state in self._states.items()
            if state.due <= now
        ]

    def get_card_state(self, card_id: UUID) -> "FSRSState":
        return self._states[card_id]

    def save_card_state(self, card_id: UUID, state: "FSRSState") -> None:
        self._states[card_id] = state

    def register_grade_outcome(self, card_id: UUID, grade: int) -> int:
        if grade == 1:
            self._lapses[card_id] = self._lapses.get(card_id, 0) + 1
        else:
            self._lapses[card_id] = 0
        return self._lapses[card_id]

    # endregion

    def get_user_state(self, user_id: str, bias_config: Optional[BiasConfig] = None) -> UserState:
        if user_id not in self._user_state:
            self._user_state[user_id] = UserState(config=bias_config or BiasConfig())
        state = self._user_state[user_id]
        if bias_config is not None and state.config != bias_config:
            state.apply_config(bias_config)
        return state

    # region Option pools
    def get_option_pool(self, skill: str) -> List[str]:
        return list(self._option_pools.get(skill, []))

    def extend_option_pool(self, skill: str, options: Sequence[str]) -> None:
        pool = self._option_pools.setdefault(skill, [])
        for option in options:
            if option not in pool:
                pool.append(option)

    # endregion

    def _validate_card(self, card: QuizCard) -> None:
        banned_patterns = ["all of the above", "none of the above"]
        answer_lower = card.answer.strip().lower()
        if not card.answer.strip():
            raise ValueError(f"Card {card.id} rejected due to empty answer")
        if any(pattern in answer_lower for pattern in banned_patterns):
            raise ValueError(f"Card {card.id} rejected due to banned answer pattern")

        if card.type == "mcq":
            option_texts = [opt.text for opt in card.options or []]
            if card.answer not in option_texts:
                raise ValueError(f"Card {card.id} rejected because answer missing from options")
            if len(set(option_texts)) != len(option_texts):
                raise ValueError(f"Card {card.id} rejected due to duplicate options")


def build_markdown_summary(
    request: LearnPrepareRequest,
) -> Tuple[str, List[str], List[Dict[str, str]]]:
    """Generate a markdown summary enriched with citations for notes."""

    if request.document_id:
        sections, citations = extract_document(request.document_id)
        heading = f"Insights from document {request.document_id}"
    else:
        sections, citations = enrich_topic(request.topic_text or "Learning Science")
        heading = request.topic_text or "Learning Science Overview"

    markdown, sources, citation_metadata = summarize_with_citations(heading, sections, citations)
    return markdown, sources, citation_metadata


def _parse_markdown_sections(markdown: str) -> Dict[str, List[str]]:
    sections: Dict[str, List[str]] = {}
    current: Optional[str] = None
    for line in markdown.splitlines():
        stripped = line.rstrip()
        if stripped.startswith("## "):
            current = stripped[3:].strip()
            sections.setdefault(current, [])
        elif current:
            sections[current].append(stripped)
    return sections


def _extract_bullets(lines: Iterable[str]) -> List[str]:
    return [line[2:].strip() for line in lines if line.strip().startswith("- ")]


def _slugify_skill(text: str) -> str:
    slug = re.sub(r"[^a-z0-9]+", "_", text.lower()).strip("_")
    return slug or "general_concepts"


def _normalize_sentence(text: str) -> str:
    cleaned = re.sub(r"\s+", " ", text.strip())
    if not cleaned:
        return ""
    if cleaned[-1] not in ".!?":
        cleaned += "."
    return cleaned


def _normalize_question(text: str) -> str:
    cleaned = re.sub(r"\s+", " ", text.strip())
    if not cleaned:
        return ""
    if cleaned.endswith("?"):
        return cleaned
    cleaned = cleaned.rstrip(".")
    return cleaned + "?"


def _sources_from_indices(indices: Iterable[str]) -> List[str]:
    sources: List[str] = []
    for idx in indices:
        if not idx.isdigit():
            continue
        pointer = int(idx) - 1
        if 0 <= pointer < len(DEFAULT_SOURCES):
            candidate = DEFAULT_SOURCES[pointer]
            if candidate not in sources:
                sources.append(candidate)
    return sources or DEFAULT_SOURCES[:1]


def _derive_key_facts(markdown: str) -> List[KeyFact]:
    sections = _parse_markdown_sections(markdown)
    key_points = _extract_bullets(sections.get("Key Points", []))
    facts: List[KeyFact] = []
    fallback_sources = DEFAULT_SOURCES[:1]
    for point in key_points:
        indices = re.findall(r"\[(\d+)\]", point)
        sources = _sources_from_indices(indices) if indices else fallback_sources
        term_match = re.search(r"«([^»]+)»", point)
        if term_match:
            term = term_match.group(1).strip()
            blank_template = re.sub(r"«[^»]+»", "_____", point)
        else:
            like_match = re.search(r"like ([A-Za-z0-9\- ]+)", point)
            if like_match:
                term = like_match.group(1).strip().split()[0]
            else:
                term = point.split()[0].strip("\"“”‘’.,")
            blank_template = point.replace(term, "_____", 1)
        statement = _normalize_sentence(re.sub(r"[«»]", "", re.sub(r"\[[^\]]*\]", "", point)))
        blank_statement = _normalize_sentence(re.sub(r"\[[^\]]*\]", "", blank_template))
        skill = _slugify_skill(term)
        facts.append(
            KeyFact(
                term=term,
                statement=statement,
                blank_statement=blank_statement,
                skill=skill,
                sources=sources,
            )
        )
    return facts


def _infer_difficulty(statement: str, answer: str) -> str:
    statement_tokens = statement.split()
    answer_tokens = answer.split()
    if len(statement_tokens) <= 12 and len(answer_tokens) <= 2:
        return "easy"
    if len(statement_tokens) <= 24 and len(answer_tokens) <= 4:
        return "medium"
    return "hard"


def _mcq_items_from_notes(facts: Sequence[KeyFact], repository: InMemoryRepository) -> Iterator[QuizCard]:
    if not facts:
        return iter(())

    fallback_distractors = [
        "Interleaving practice",
        "Passive rereading",
        "Short-term cramming",
        "Linear note review",
    ]
    all_terms = [fact.term for fact in facts]

    def generator() -> Iterator[QuizCard]:
        for fact in facts:
            correct = fact.term
            skill = fact.skill
            distractor_candidates: List[str] = [term for term in all_terms if term != correct]
            distractor_candidates.extend(repository.get_option_pool(skill))
            distractor_candidates.extend(fallback_distractors)

            unique_distractors: List[str] = []
            for candidate in distractor_candidates:
                candidate = candidate.strip()
                if not candidate or candidate == correct:
                    continue
                if candidate not in unique_distractors:
                    unique_distractors.append(candidate)
                if len(unique_distractors) >= 3:
                    break

            while len(unique_distractors) < 3:
                filler = f"Misconception {len(unique_distractors) + 1}"
                if filler != correct and filler not in unique_distractors:
                    unique_distractors.append(filler)

            option_texts = [correct] + unique_distractors[:3]
            options = [QuizOption(text=text) for text in option_texts]
            repository.extend_option_pool(skill, option_texts)
            front = _normalize_question(
                f"Which concept best completes the statement: {fact.blank_statement.strip()}"
            )
            difficulty = _infer_difficulty(fact.statement, correct)
            yield QuizCard(
                type="mcq",
                front=front,
                options=options,
                answer=correct,
                explanation=fact.statement,
                sources=fact.sources,
                skills=[skill],
                difficulty=difficulty,
            )

    return generator()


def _cloze_items_from_notes(markdown: str) -> Iterator[QuizCard]:
    sections = _parse_markdown_sections(markdown)
    candidates = _extract_bullets(sections.get("Cloze Candidates", []))

    def generator() -> Iterator[QuizCard]:
        for sentence in candidates:
            match = re.search(r"«([^»]+)»", sentence)
            if not match:
                continue
            answer = match.group(1).strip()
            front = _normalize_sentence(
                re.sub(r"\[[^\]]*\]", "", re.sub(r"«[^»]+»", "_____", sentence))
            )
            explanation = _normalize_sentence(
                re.sub(r"[«»]", "", re.sub(r"\[[^\]]*\]", "", sentence))
            )
            difficulty = _infer_difficulty(explanation, answer)
            yield QuizCard(
                type="cloze",
                front=front,
                answer=answer,
                explanation=explanation,
                sources=DEFAULT_SOURCES[:1],
                skills=[_slugify_skill(answer)],
                difficulty=difficulty,
            )

    return generator()


def _derive_subject(statement: str) -> str:
    lowered = statement.lower()
    for verb in ["accelerate", "ensures", "encourages", "adapts", "prevents"]:
        index = lowered.find(verb)
        if index != -1:
            return statement[:index].strip()
    return statement


def _short_answer_items_from_notes(markdown: str) -> Iterator[QuizCard]:
    sections = _parse_markdown_sections(markdown)
    bullet_points = _extract_bullets(sections.get("TL;DR", []))

    def generator() -> Iterator[QuizCard]:
        for point in bullet_points:
            statement = _normalize_sentence(point)
            subject = _derive_subject(statement)
            subject_clean = subject.rstrip(".,")
            if subject_clean:
                front = f"What does the summary emphasize about {subject_clean}?"
            else:
                front = "What key idea does the summary emphasize?"
            front = _normalize_question(front)
            skill = _slugify_skill(subject_clean or "summary_insight")
            difficulty = _infer_difficulty(statement, statement)
            yield QuizCard(
                type="short",
                front=front,
                answer=statement,
                explanation=statement,
                sources=DEFAULT_SOURCES[1:2],
                skills=[skill],
                difficulty=difficulty,
            )

    return generator()


def _take_first(generator: Iterator[QuizCard], count: int) -> List[QuizCard]:
    if count <= 0:
        return []
    items = list(itertools.islice(generator, count))
    return items


def build_quiz_items(
    request: LearnPrepareRequest, markdown: str, repository: InMemoryRepository
) -> List[QuizCard]:
    """Generate quiz items by analysing the synthesized markdown notes."""

    per_type = max(request.per_type, 1)
    items: List[QuizCard] = []
    key_facts = _derive_key_facts(markdown)

    if "mcq" in request.quiz_types:
        mcq_generator = _mcq_items_from_notes(key_facts, repository)
        items.extend(_take_first(mcq_generator, per_type))

    if "cloze" in request.quiz_types:
        cloze_generator = _cloze_items_from_notes(markdown)
        items.extend(_take_first(cloze_generator, per_type))

    if "short" in request.quiz_types:
        short_generator = _short_answer_items_from_notes(markdown)
        items.extend(_take_first(short_generator, per_type))

    return items
    per_type = max(request.per_type, 1)
    if per_type == 1:
        return items

    expanded: List[QuizCard] = []
    for _ in range(per_type):
        for base in items:
            clone = base.copy(deep=True)
            clone.id = uuid4()
            if clone.options:
                for option in clone.options:
                    option.id = uuid4()
            expanded.append(clone)
    return expanded


def fisher_yates_shuffle(options: List[QuizOption], seed: int) -> Tuple[List[QuizOption], MutableMapping[UUID, int]]:
    """Runs a deterministic Fisher–Yates shuffle on quiz options."""

    shuffled = options[:]
    rng = random.Random(seed)
    mapping: Dict[UUID, int] = {}
    for i in range(len(shuffled) - 1, 0, -1):
        j = rng.randint(0, i)
        shuffled[i], shuffled[j] = shuffled[j], shuffled[i]
    for idx, option in enumerate(shuffled):
        mapping[option.id] = idx
    return shuffled, mapping


def _weighted_position_assignment(
    options: List[QuizOption], weights: List[float], rng: random.Random
) -> List[QuizOption]:
    if not options:
        return []
    available_positions = list(range(len(options)))
    output: List[Optional[QuizOption]] = [None] * len(options)
    shuffled_options = options[:]
    rng.shuffle(shuffled_options)
    for option in shuffled_options:
        local_weights = [weights[idx] for idx in available_positions]
        total = sum(local_weights)
        if total <= 0:
            choice_index = rng.choice(range(len(available_positions)))
        else:
            pick = rng.uniform(0, total)
            cumulative = 0.0
            choice_index = 0
            for idx, weight in enumerate(local_weights):
                cumulative += weight
                if pick <= cumulative:
                    choice_index = idx
                    break
        position = available_positions.pop(choice_index)
        output[position] = option
    return [option for option in output if option is not None]


def render_mcq(
    card: QuizCard,
    user_state: UserState,
    session_seed: int,
    bias_config: Optional[BiasConfig] = None,
) -> Tuple[List[QuizOption], int, str, bool]:
    """Applies weighted shuffles, bias correction and answer variants for MCQ rendering."""

    if bias_config is not None and user_state.config != bias_config:
        user_state.apply_config(bias_config)

    options = card.options or []
    if not options:
        return [], -1, "", False

    option_ids = [option.id for option in options]
    stale_pool = user_state.is_option_pool_stale(option_ids)
    seed = session_seed + (1 if stale_pool else 0)
    base_shuffled, _ = fisher_yates_shuffle(options, seed)
    weights = user_state.position_bias_weights(len(base_shuffled))
    rng = random.Random(seed)
    weighted = _weighted_position_assignment(base_shuffled, weights, rng)

    correct_source = next(opt for opt in options if opt.text == card.answer)
    correct_index = next(idx for idx, opt in enumerate(weighted) if opt.id == correct_source.id)
    shuffled, _ = fisher_yates_shuffle(card.options or [], session_seed)
    correct_option = next(opt for opt in shuffled if opt.text == card.answer)
    correct_index = shuffled.index(correct_option)

    if user_state.has_bias() and correct_index == user_state.most_used_position():
        target = user_state.least_used_position()
        weighted[correct_index], weighted[target] = weighted[target], weighted[correct_index]
        correct_index = target

    variant_text, variant_id = user_state.generate_answer_variant(correct_source.text)
    regenerated_suffix = ""
    if stale_pool:
        regenerated_suffix = "-regen"
        user_state.refresh_option_history(option_ids)

    presented_options: List[QuizOption] = []
    for idx, option in enumerate(weighted):
        text = option.text
        if option.id == correct_source.id:
            text = variant_text
        presented_options.append(QuizOption(id=option.id, text=text))

    user_state.register_position(correct_index, len(presented_options))
    user_state.record_option_usage([option.id for option in presented_options])

    return presented_options, correct_index, variant_id + regenerated_suffix, stale_pool


def compute_fsrs_state(state: FSRSState, grade: int, now: datetime) -> FSRSState:
    """Updates FSRS scheduling parameters based on the provided grade."""

    if grade < 1 or grade > 4:
        raise ValueError("FSRS grades must be between 1 and 4 inclusive")

    elapsed_days = 0.0
    if state.last_review:
        elapsed_days = max((now - state.last_review).total_seconds() / 86400, 0.0)

    retrievability = 1.0
    if state.last_review and state.stability > 0:
        retrievability = math.exp(math.log(0.9) * elapsed_days / max(state.stability, MIN_STABILITY))

    difficulty_adjustment = DIFFICULTY_DELTA[grade] * (1 - retrievability)
    new_difficulty = max(MIN_DIFFICULTY, min(MAX_DIFFICULTY, state.difficulty + difficulty_adjustment))

    if state.last_review is None:
        new_stability = INITIAL_STABILITY[grade]
    else:
        growth_factor = STABILITY_GROWTH[grade]
        if grade == 1:
            new_stability = max(MIN_STABILITY, state.stability * 0.3)
        else:
            growth = 1 + growth_factor * (1 - new_difficulty / MAX_DIFFICULTY) * (1 - retrievability)
            new_stability = max(MIN_STABILITY, state.stability * growth)

    if grade == 1:
        lapses = state.lapses + 1
    else:
        lapses = state.lapses

    updated = FSRSState(
        stability=new_stability,
        difficulty=new_difficulty,
        last_review=now,
        due=now + timedelta(days=new_stability),
        lapses=lapses,
        reviews=state.reviews + 1,
    )
    return updated


class LearningService:
    """Facade exposing the asynchronous learning pipeline."""

<<<<<<< HEAD
    def __init__(self, repository: InMemoryRepository) -> None:
        self._repository = repository
        self._jobs: Dict[UUID, PipelineJob] = {}
        self._lock = asyncio.Lock()

    async def enqueue_prepare(self, request: LearnPrepareRequest) -> LearnPrepareResponse:
        """Schedule the learning pipeline and return the created job."""

        job_id = uuid4()
        job = PipelineJob(id=job_id, status=LearnPrepareJobStatus.QUEUED)
        async with self._lock:
            self._jobs[job_id] = job
        await self._emit(job, "status", {"status": job.status})
        task = asyncio.create_task(self._run_pipeline(job, request))
        async with self._lock:
            job.task = task
        return LearnPrepareResponse(job_id=job_id, status=job.status)

    async def get_job_status(self, job_id: UUID) -> LearnPrepareJobStatusResponse:
        """Return the status and artifacts for a prepared job."""

        async with self._lock:
            job = self._jobs.get(job_id)
            if job is None:
                raise ValueError(f"Unknown job_id: {job_id}")
            milestones_snapshot = [
                LearnPrepareMilestone(
                    name=stage,
                    status=job.milestones.get(stage, LearnPrepareMilestoneStatus.PENDING),
                )
                for stage in PIPELINE_STAGES
            ]
            artifacts = job.artifacts
            status = job.status
            error = job.error
        return LearnPrepareJobStatusResponse(
            job_id=job_id,
            status=status,
            milestones=milestones_snapshot,
            artifacts=artifacts,
            error=error,
        )

    async def iter_job_events(self, job_id: UUID) -> AsyncGenerator[JobEvent, None]:
        """Yield job events suitable for Server-Sent Events streaming."""

        async with self._lock:
            job = self._jobs.get(job_id)
            if job is None:
                raise ValueError(f"Unknown job_id: {job_id}")
            history_snapshot = list(job.history)
            finished = bool(history_snapshot and history_snapshot[-1].final)
            queue = job.queue

        for event in history_snapshot:
            yield event

        if finished:
            return

        while True:
            event = await queue.get()
            yield event
            if event.final:
                return

    async def _run_pipeline(self, job: PipelineJob, request: LearnPrepareRequest) -> None:
        note_id = uuid4()
        try:
            await self._update_status(job, LearnPrepareJobStatus.RUNNING)
            await self._run_stage(job, "ingestion", self._stage_ingestion, request)
            markdown, sources = await self._run_stage(job, "summarization", self._stage_summarization, request)
            items = await self._run_stage(job, "quiz_synthesis", self._stage_quiz_synthesis, request)
            await self._run_stage(
                job,
                "rendering",
                self._stage_rendering,
                note_id,
                markdown,
                sources,
                items,
            )
        except Exception as exc:  # pragma: no cover - defensive logging path
            await self._handle_failure(job, exc)
            return

        artifacts = LearnPrepareArtifacts(
            note_id=note_id,
            content_md=markdown,
            sources=sources,
            items=items,
        )
        await self._set_artifacts(job, artifacts)
        await self._emit(job, "artifacts", {"note_id": note_id})
        await self._update_status(job, LearnPrepareJobStatus.COMPLETED)
        await self._emit(job, "complete", {"status": LearnPrepareJobStatus.COMPLETED}, final=True)

    async def _run_stage(self, job: PipelineJob, name: str, func, *args) -> Any:
        await self._set_milestone(job, name, LearnPrepareMilestoneStatus.STARTED)
        try:
            result = await func(*args)
        except Exception:
            await self._set_milestone(job, name, LearnPrepareMilestoneStatus.FAILED)
            raise
        await self._set_milestone(job, name, LearnPrepareMilestoneStatus.COMPLETED)
        return result

    async def _stage_ingestion(self, request: LearnPrepareRequest) -> None:
        await asyncio.sleep(0)

    async def _stage_summarization(self, request: LearnPrepareRequest) -> Tuple[str, List[str]]:
        return build_markdown_summary(request)

    async def _stage_quiz_synthesis(self, request: LearnPrepareRequest) -> List[QuizCard]:
        return build_quiz_items(request)

    async def _stage_rendering(
        self,
        note_id: UUID,
        markdown: str,
        sources: List[str],
        items: List[QuizCard],
    ) -> None:
        self._repository.save_note(note_id, markdown)
        self._repository.save_cards(items)

    async def _update_status(self, job: PipelineJob, status: LearnPrepareJobStatus) -> None:
        async with self._lock:
            job.status = status
        await self._emit(job, "status", {"status": status})

    async def _set_milestone(
        self, job: PipelineJob, name: str, status: LearnPrepareMilestoneStatus
    ) -> None:
        async with self._lock:
            job.milestones[name] = status
        await self._emit(job, "milestone", {"name": name, "status": status})

    async def _set_artifacts(self, job: PipelineJob, artifacts: LearnPrepareArtifacts) -> None:
        async with self._lock:
            job.artifacts = artifacts

    async def _handle_failure(self, job: PipelineJob, exc: Exception) -> None:
        message = str(exc)
        async with self._lock:
            job.error = message
        await self._emit(job, "error", {"message": message})
        await self._update_status(job, LearnPrepareJobStatus.FAILED)
        await self._emit(job, "complete", {"status": LearnPrepareJobStatus.FAILED}, final=True)

    async def _emit(self, job: PipelineJob, event_type: str, payload: Dict[str, Any], final: bool = False) -> None:
        normalized = self._normalize_payload(payload)
        event = JobEvent(type=event_type, payload=normalized, final=final)
        async with self._lock:
            job.history.append(event)
        await job.queue.put(event)

    def _normalize_payload(self, payload: Dict[str, Any]) -> Dict[str, Any]:
        normalized: Dict[str, Any] = {}
        for key, value in payload.items():
            if isinstance(value, Enum):
                normalized[key] = value.value
            elif isinstance(value, UUID):
                normalized[key] = str(value)
            else:
                normalized[key] = value
        return normalized
=======
    def __init__(
        self, note_repository: NoteRepository, card_repository: QuizCardRepository
    ) -> None:
        self._note_repository = note_repository
        self._card_repository = card_repository

    def prepare(self, request: LearnPrepareRequest) -> LearnPrepareResponse:
        METRICS.record_generation_attempt()
        note_id = uuid4()
        markdown, sources = build_markdown_summary(request)
        self._note_repository.save(request.user_id, note_id, markdown)
        items = build_quiz_items(request)
        self._card_repository.save_cards(request.user_id, items)
        try:
            markdown, sources = build_markdown_summary(request)
            validate_note(markdown, sources)
            items = build_quiz_items(request)
            validate_quiz_cards(items)
        except Exception as exc:
            METRICS.record_generation_failure(exc.__class__.__name__)
            raise

        self._repository.save_note(note_id, markdown)
        items = build_quiz_items(request, markdown, self._repository)
        self._repository.save_cards(items)
        METRICS.record_generation_success(len(items))
        return LearnPrepareResponse(note_id=note_id, content_md=markdown, sources=sources, items=items)
>>>>>>> ad5a0984


class ReviewService:
    """Manages the spaced repetition review loop."""

    def __init__(
        self,
        card_repository: QuizCardRepository,
        metadata_repository: UserMetadataRepository,
        fsrs_repository: FSRSStateRepository,
    ) -> None:
        self._card_repository = card_repository
        self._metadata_repository = metadata_repository
        self._fsrs_repository = fsrs_repository

    def get_due(self, user_id: str) -> ReviewDueResponse:
        user_state = self._metadata_repository.get_user_state(user_id)
        due_cards: List[ReviewCard] = []
        for card, due_at in self._card_repository.get_due_cards(user_id):
    def __init__(self, repository: InMemoryRepository, bias_config: Optional[BiasConfig] = None) -> None:
        self._repository = repository
        self._bias_config = bias_config or BiasConfig()

    def get_due(self, user_id: str) -> ReviewDueResponse:
        user_state = self._repository.get_user_state(user_id, bias_config=self._bias_config)
        due_cards: List[ReviewCard] = []
        for card, state in self._repository.get_due_cards():
            options = None
            answer_index = None
            variant_id = None
            regenerated = False
            if card.type == "mcq" and card.options:
                (
                    shuffled,
                    answer_index,
                    variant_id,
                    regenerated,
                ) = render_mcq(
                    card,
                    user_state,
                    session_seed=hash((card.id, user_id, due_at)),
                    bias_config=self._bias_config,
                shuffled, answer_index = render_mcq(
                    card, user_state, session_seed=hash((card.id, user_id, due_at))
                )
                options = shuffled
                if answer_index is not None:
                    METRICS.record_answer_position(user_id, answer_index)
            due_cards.append(
                ReviewCard(
                    card_id=card.id,
                    front=card.front,
                    options=options,
                    answer_index=answer_index,
                    type=card.type,
                    due_at=due_at,
                    variant_id=variant_id,
                    stale_pool=regenerated,
                    due_at=state.due,
                    is_leech=state.is_leech,
                )
            )
        self._metadata_repository.save_user_state(user_id, user_state)
        return ReviewDueResponse(due=due_cards)

    def grade(self, request: ReviewGradeRequest) -> ReviewGradeResponse:
        now = datetime.utcnow()
        # Simplified FSRS placeholder: increase interval by grade multiplier.
        multiplier = {1: 5, 2: 30, 3: 60, 4: 120}[request.grade]
        next_due = now + timedelta(minutes=multiplier)
        previous_state = self._fsrs_repository.load_state(request.user_id, request.card_id) or {}
        state = {
            "interval_minutes": multiplier,
            "last_grade": request.grade,
            "previous_interval": previous_state.get("interval_minutes"),
        }
        try:
            self._card_repository.update_due(request.user_id, request.card_id, next_due)
        except KeyError as exc:
            raise ValueError(str(exc)) from exc
        self._fsrs_repository.save_state(request.user_id, request.card_id, state)
        return ReviewGradeResponse(card_id=request.card_id, next_due_at=next_due, state=state)


__all__ = [
        self._repository.update_due(request.card_id, next_due)
        lapse_count = self._repository.register_grade_outcome(request.card_id, request.grade)
        METRICS.record_fsrs_outcome(request.grade, multiplier)
        if lapse_count >= 3:
            METRICS.record_leech(str(request.card_id))
        return ReviewGradeResponse(
            card_id=request.card_id,
            next_due_at=next_due,
            state={"interval_minutes": multiplier},
        )


__all__ = [
    "BiasConfig",
    "FSRSState",
    "InMemoryRepository",
    "LearningService",
    "ReviewService",
    "UserState",
    "build_markdown_summary",
    "build_quiz_items",
    "fisher_yates_shuffle",
    "compute_fsrs_state",
    "render_mcq",
]<|MERGE_RESOLUTION|>--- conflicted
+++ resolved
@@ -1,12 +1,9 @@
 """Core services implementing the learning and review workflows."""
 from __future__ import annotations
 
-<<<<<<< HEAD
 import asyncio
-=======
 import itertools
 import math
->>>>>>> ad5a0984
 import random
 from datetime import datetime, timedelta
 from typing import Dict, Iterable, List, MutableMapping, Tuple
@@ -17,14 +14,11 @@
 from collections import deque
 from dataclasses import dataclass, field
 from datetime import datetime, timedelta
-<<<<<<< HEAD
 from enum import Enum
 from typing import Any, AsyncGenerator, Deque, Dict, Iterable, List, MutableMapping, Optional, Tuple
-=======
 from typing import Deque, Dict, Iterable, Iterator, List, MutableMapping, Optional, Sequence, Tuple
 from itertools import cycle
 from typing import Deque, Dict, Iterable, List, MutableMapping, Optional, Tuple
->>>>>>> ad5a0984
 from uuid import UUID, uuid4
 
 from .metrics import METRICS
@@ -59,7 +53,6 @@
 ]
 
 
-<<<<<<< HEAD
 PIPELINE_STAGES = ["ingestion", "summarization", "quiz_synthesis", "rendering"]
 
 
@@ -88,7 +81,6 @@
     history: List[JobEvent] = field(default_factory=list)
     queue: asyncio.Queue = field(default_factory=asyncio.Queue)
     task: Optional[asyncio.Task] = None
-=======
 def build_markdown_summary(request: LearnPrepareRequest) -> Tuple[str, List[str]]:
     """Creates a deterministic placeholder markdown summary for early testing."""
 
@@ -291,7 +283,6 @@
     option_history_window: int = 80
     correct_text_window: int = 10
     stale_regeneration_trigger: int = 2
->>>>>>> ad5a0984
 
 
 @dataclass
@@ -1006,7 +997,6 @@
 class LearningService:
     """Facade exposing the asynchronous learning pipeline."""
 
-<<<<<<< HEAD
     def __init__(self, repository: InMemoryRepository) -> None:
         self._repository = repository
         self._jobs: Dict[UUID, PipelineJob] = {}
@@ -1174,7 +1164,6 @@
             else:
                 normalized[key] = value
         return normalized
-=======
     def __init__(
         self, note_repository: NoteRepository, card_repository: QuizCardRepository
     ) -> None:
@@ -1202,7 +1191,6 @@
         self._repository.save_cards(items)
         METRICS.record_generation_success(len(items))
         return LearnPrepareResponse(note_id=note_id, content_md=markdown, sources=sources, items=items)
->>>>>>> ad5a0984
 
 
 class ReviewService:
